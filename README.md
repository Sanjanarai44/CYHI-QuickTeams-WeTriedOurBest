# CYHI-QuickTeams-WeTriedOurBest

<<<<<<< HEAD
=======

>>>>>>> 44515b05
### Frontend 

# Screens 
 - HomePage
<<<<<<< HEAD
 - User Homepage 
 - Login Screen
 - Profile
 - Teams


 Note:- We will have a toggle butoon named available on the home screen and user profile everytime.
=======
 - - User <!--Kinda similar to Profile   -->
 - -  Profile
 - - Teams

 Note:- We will have a toggle butoon named available on the home screen and user profile everytime. 
>>>>>>> 44515b05
 <|MERGE_RESOLUTION|>--- conflicted
+++ resolved
@@ -1,26 +1,4 @@
 # CYHI-QuickTeams-WeTriedOurBest
-
-<<<<<<< HEAD
-=======
-
->>>>>>> 44515b05
-### Frontend 
 
 # Screens 
  - HomePage
-<<<<<<< HEAD
- - User Homepage 
- - Login Screen
- - Profile
- - Teams
-
-
- Note:- We will have a toggle butoon named available on the home screen and user profile everytime.
-=======
- - - User <!--Kinda similar to Profile   -->
- - -  Profile
- - - Teams
-
- Note:- We will have a toggle butoon named available on the home screen and user profile everytime. 
->>>>>>> 44515b05
- 